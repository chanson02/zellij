pub mod os_input_output;
pub mod panes;
pub mod tab;

mod logging_pipe;
mod pty;
mod route;
mod screen;
mod thread_bus;
mod ui;
mod wasm_vm;

<<<<<<< HEAD
use std::{
    path::PathBuf,
    sync::{Arc, Mutex, RwLock},
    thread,
};
=======
use log::info;
use zellij_utils::zellij_tile;

use std::path::PathBuf;
use std::sync::{Arc, Mutex, RwLock};
use std::thread;
>>>>>>> f5734f2b
use wasmer::Store;
use zellij_tile::data::{Event, Palette, PluginCapabilities};

use crate::{
    os_input_output::ServerOsApi,
    pty::{pty_thread_main, Pty, PtyInstruction},
    screen::{screen_thread_main, ScreenInstruction},
    thread_bus::{Bus, ThreadSenders},
    wasm_vm::{wasm_thread_main, PluginInstruction},
};
use route::route_thread_main;
use zellij_utils::{
    channels::{self, ChannelWithContext, SenderWithContext},
    cli::CliArgs,
    errors::{ContextType, ErrorInstruction, ServerContext},
    input::{
        command::{RunCommand, TerminalAction},
        get_mode_info,
        layout::MainLayout,
        options::Options,
    },
    ipc::{ClientAttributes, ClientToServerMsg, ExitReason, ServerToClientMsg},
    setup::get_default_data_dir,
    zellij_tile,
};

/// Instructions related to server-side application
#[derive(Debug, Clone)]
pub(crate) enum ServerInstruction {
    NewClient(
        ClientAttributes,
        Box<CliArgs>,
        Box<Options>,
        Option<MainLayout>,
    ),
    Render(Option<String>),
    UnblockInputThread,
    ClientExit,
    Error(String),
    DetachSession,
    AttachClient(ClientAttributes, bool, Options),
}

impl From<ClientToServerMsg> for ServerInstruction {
    fn from(instruction: ClientToServerMsg) -> Self {
        match instruction {
            ClientToServerMsg::NewClient(attrs, opts, options, layout) => {
                ServerInstruction::NewClient(attrs, opts, options, layout)
            }
            ClientToServerMsg::AttachClient(attrs, force, options) => {
                ServerInstruction::AttachClient(attrs, force, options)
            }
            _ => unreachable!(),
        }
    }
}

impl From<&ServerInstruction> for ServerContext {
    fn from(server_instruction: &ServerInstruction) -> Self {
        match *server_instruction {
            ServerInstruction::NewClient(..) => ServerContext::NewClient,
            ServerInstruction::Render(_) => ServerContext::Render,
            ServerInstruction::UnblockInputThread => ServerContext::UnblockInputThread,
            ServerInstruction::ClientExit => ServerContext::ClientExit,
            ServerInstruction::Error(_) => ServerContext::Error,
            ServerInstruction::DetachSession => ServerContext::DetachSession,
            ServerInstruction::AttachClient(..) => ServerContext::AttachClient,
        }
    }
}

impl ErrorInstruction for ServerInstruction {
    fn error(err: String) -> Self {
        ServerInstruction::Error(err)
    }
}

pub(crate) struct SessionMetaData {
    pub senders: ThreadSenders,
    pub capabilities: PluginCapabilities,
    pub palette: Palette,
    pub default_shell: Option<TerminalAction>,
    screen_thread: Option<thread::JoinHandle<()>>,
    pty_thread: Option<thread::JoinHandle<()>>,
    wasm_thread: Option<thread::JoinHandle<()>>,
}

impl Drop for SessionMetaData {
    fn drop(&mut self) {
        let _ = self.senders.send_to_pty(PtyInstruction::Exit);
        let _ = self.senders.send_to_screen(ScreenInstruction::Exit);
        let _ = self.senders.send_to_plugin(PluginInstruction::Exit);
        let _ = self.screen_thread.take().unwrap().join();
        let _ = self.pty_thread.take().unwrap().join();
        let _ = self.wasm_thread.take().unwrap().join();
    }
}

#[derive(Copy, Clone, Debug, Eq, PartialEq)]
pub(crate) enum SessionState {
    Attached,
    Detached,
    Uninitialized,
}

pub fn start_server(os_input: Box<dyn ServerOsApi>, socket_path: PathBuf) {
    info!("Starting Zellij server!");
    daemonize::Daemonize::new()
        .working_directory(std::env::current_dir().unwrap())
        .umask(0o077)
        // FIXME: My cherished `dbg!` was broken, so this is a hack to bring it back
        //.stderr(std::fs::File::create("dbg.log").unwrap())
        .start()
        .expect("could not daemonize the server process");

    std::env::set_var(&"ZELLIJ", "0");

    let (to_server, server_receiver): ChannelWithContext<ServerInstruction> = channels::bounded(50);
    let to_server = SenderWithContext::new(to_server);
    let session_data: Arc<RwLock<Option<SessionMetaData>>> = Arc::new(RwLock::new(None));
    let session_state = Arc::new(RwLock::new(SessionState::Uninitialized));

    std::panic::set_hook({
        use zellij_utils::errors::handle_panic;
        let to_server = to_server.clone();
        Box::new(move |info| {
            handle_panic(info, &to_server);
        })
    });

    let thread_handles = Arc::new(Mutex::new(Vec::new()));

    let _ = thread::Builder::new()
        .name("server_listener".to_string())
        .spawn({
            use zellij_utils::{
                interprocess::local_socket::LocalSocketListener, shared::set_permissions,
            };

            let os_input = os_input.clone();
            let session_data = session_data.clone();
            let session_state = session_state.clone();
            let to_server = to_server.clone();
            let socket_path = socket_path.clone();
            let thread_handles = thread_handles.clone();
            move || {
                drop(std::fs::remove_file(&socket_path));
                let listener = LocalSocketListener::bind(&*socket_path).unwrap();
                set_permissions(&socket_path).unwrap();
                for stream in listener.incoming() {
                    match stream {
                        Ok(stream) => {
                            let mut os_input = os_input.clone();
                            os_input.update_receiver(stream);
                            let session_data = session_data.clone();
                            let session_state = session_state.clone();
                            let to_server = to_server.clone();
                            thread_handles.lock().unwrap().push(
                                thread::Builder::new()
                                    .name("server_router".to_string())
                                    .spawn({
                                        let session_data = session_data.clone();
                                        let os_input = os_input.clone();
                                        let to_server = to_server.clone();

                                        move || {
                                            route_thread_main(
                                                session_data,
                                                session_state,
                                                os_input,
                                                to_server,
                                            )
                                        }
                                    })
                                    .unwrap(),
                            );
                        }
                        Err(err) => {
                            panic!("err {:?}", err);
                        }
                    }
                }
            }
        });

    loop {
        let (instruction, mut err_ctx) = server_receiver.recv().unwrap();
        err_ctx.add_call(ContextType::IPCServer((&instruction).into()));
        match instruction {
            ServerInstruction::NewClient(client_attributes, opts, config_options, layout) => {
                let session = init_session(
                    os_input.clone(),
                    opts,
                    config_options.clone(),
                    to_server.clone(),
                    client_attributes,
                    session_state.clone(),
                    layout.clone(),
                );
                *session_data.write().unwrap() = Some(session);
                *session_state.write().unwrap() = SessionState::Attached;

                let default_shell = config_options.default_shell.map(|shell| {
                    TerminalAction::RunCommand(RunCommand {
                        command: shell,
                        ..Default::default()
                    })
                });

                let spawn_tabs = |tab_layout| {
                    session_data
                        .read()
                        .unwrap()
                        .as_ref()
                        .unwrap()
                        .senders
                        .send_to_pty(PtyInstruction::NewTab(default_shell.clone(), tab_layout))
                        .unwrap()
                };

                match layout {
                    None => {
                        spawn_tabs(None);
                    }
                    Some(layout) => {
                        if !&layout.tabs.is_empty() {
                            for tab_layout in layout.tabs {
                                spawn_tabs(Some(tab_layout.clone()));
                                // Spawning tabs in too quick succession might mess up the layout
                                // TODO: investigate why
                                thread::sleep(std::time::Duration::from_millis(250));
                            }
                        } else {
                            spawn_tabs(None);
                        }
                    }
                }
            }
            ServerInstruction::AttachClient(attrs, _, options) => {
                *session_state.write().unwrap() = SessionState::Attached;
                let rlock = session_data.read().unwrap();
                let session_data = rlock.as_ref().unwrap();
                session_data
                    .senders
                    .send_to_screen(ScreenInstruction::TerminalResize(attrs.position_and_size))
                    .unwrap();
                let default_mode = options.default_mode.unwrap_or_default();
                let mode_info =
                    get_mode_info(default_mode, attrs.palette, session_data.capabilities);
                session_data
                    .senders
                    .send_to_screen(ScreenInstruction::ChangeMode(mode_info.clone()))
                    .unwrap();
                session_data
                    .senders
                    .send_to_plugin(PluginInstruction::Update(
                        None,
                        Event::ModeUpdate(mode_info),
                    ))
                    .unwrap();
            }
            ServerInstruction::UnblockInputThread => {
                if *session_state.read().unwrap() == SessionState::Attached {
                    os_input.send_to_client(ServerToClientMsg::UnblockInputThread);
                }
            }
            ServerInstruction::ClientExit => {
                *session_data.write().unwrap() = None;
                os_input.send_to_client(ServerToClientMsg::Exit(ExitReason::Normal));
                break;
            }
            ServerInstruction::DetachSession => {
                *session_state.write().unwrap() = SessionState::Detached;
                os_input.send_to_client(ServerToClientMsg::Exit(ExitReason::Normal));
                os_input.remove_client_sender();
            }
            ServerInstruction::Render(output) => {
                if *session_state.read().unwrap() == SessionState::Attached {
                    // Here output is of the type Option<String> sent by screen thread.
                    // If `Some(_)`- unwrap it and forward it to the client to render.
                    // If `None`- Send an exit instruction. This is the case when the user closes last Tab/Pane.
                    if let Some(op) = output {
                        os_input.send_to_client(ServerToClientMsg::Render(op));
                    } else {
                        os_input.send_to_client(ServerToClientMsg::Exit(ExitReason::Normal));
                        break;
                    }
                }
            }
            ServerInstruction::Error(backtrace) => {
                if *session_state.read().unwrap() == SessionState::Attached {
                    os_input.send_to_client(ServerToClientMsg::Exit(ExitReason::Error(backtrace)));
                }
                break;
            }
        }
    }
    thread_handles
        .lock()
        .unwrap()
        .drain(..)
        .for_each(|h| drop(h.join()));
    drop(std::fs::remove_file(&socket_path));
}

fn init_session(
    os_input: Box<dyn ServerOsApi>,
    opts: Box<CliArgs>,
    config_options: Box<Options>,
    to_server: SenderWithContext<ServerInstruction>,
    client_attributes: ClientAttributes,
    session_state: Arc<RwLock<SessionState>>,
    layout: Option<MainLayout>,
) -> SessionMetaData {
    let (to_screen, screen_receiver): ChannelWithContext<ScreenInstruction> = channels::unbounded();
    let to_screen = SenderWithContext::new(to_screen);

    let (to_screen_bounded, bounded_screen_receiver): ChannelWithContext<ScreenInstruction> =
        channels::bounded(50);
    let to_screen_bounded = SenderWithContext::new(to_screen_bounded);

    let (to_plugin, plugin_receiver): ChannelWithContext<PluginInstruction> = channels::unbounded();
    let to_plugin = SenderWithContext::new(to_plugin);
    let (to_pty, pty_receiver): ChannelWithContext<PtyInstruction> = channels::unbounded();
    let to_pty = SenderWithContext::new(to_pty);

    // Determine and initialize the data directory
    let data_dir = opts.data_dir.unwrap_or_else(get_default_data_dir);

    let capabilities = PluginCapabilities {
        arrow_fonts: config_options.simplified_ui,
    };

    let default_shell = config_options.default_shell.clone().map(|command| {
        TerminalAction::RunCommand(RunCommand {
            command,
            ..Default::default()
        })
    });

    let pty_thread = thread::Builder::new()
        .name("pty".to_string())
        .spawn({
            let pty = Pty::new(
                Bus::new(
                    vec![pty_receiver],
                    Some(&to_screen_bounded),
                    None,
                    Some(&to_plugin),
                    Some(&to_server),
                    Some(os_input.clone()),
                ),
                opts.debug,
            );

            move || pty_thread_main(pty, layout)
        })
        .unwrap();

    let screen_thread = thread::Builder::new()
        .name("screen".to_string())
        .spawn({
            let screen_bus = Bus::new(
                vec![screen_receiver, bounded_screen_receiver],
                None,
                Some(&to_pty),
                Some(&to_plugin),
                Some(&to_server),
                Some(os_input.clone()),
            );
            let max_panes = opts.max_panes;

            move || {
                screen_thread_main(
                    screen_bus,
                    max_panes,
                    client_attributes,
                    config_options,
                    session_state,
                );
            }
        })
        .unwrap();

    let wasm_thread = thread::Builder::new()
        .name("wasm".to_string())
        .spawn({
            let plugin_bus = Bus::new(
                vec![plugin_receiver],
                Some(&to_screen),
                Some(&to_pty),
                None,
                None,
                None,
            );
            let store = Store::default();

            move || wasm_thread_main(plugin_bus, store, data_dir)
        })
        .unwrap();
    SessionMetaData {
        senders: ThreadSenders {
            to_screen: Some(to_screen),
            to_pty: Some(to_pty),
            to_plugin: Some(to_plugin),
            to_server: None,
            should_silently_fail: false,
        },
        capabilities,
        default_shell,
        palette: client_attributes.palette,
        screen_thread: Some(screen_thread),
        pty_thread: Some(pty_thread),
        wasm_thread: Some(wasm_thread),
    }
}<|MERGE_RESOLUTION|>--- conflicted
+++ resolved
@@ -10,20 +10,14 @@
 mod ui;
 mod wasm_vm;
 
-<<<<<<< HEAD
 use std::{
     path::PathBuf,
     sync::{Arc, Mutex, RwLock},
     thread,
 };
-=======
 use log::info;
 use zellij_utils::zellij_tile;
 
-use std::path::PathBuf;
-use std::sync::{Arc, Mutex, RwLock};
-use std::thread;
->>>>>>> f5734f2b
 use wasmer::Store;
 use zellij_tile::data::{Event, Palette, PluginCapabilities};
 
@@ -47,7 +41,6 @@
     },
     ipc::{ClientAttributes, ClientToServerMsg, ExitReason, ServerToClientMsg},
     setup::get_default_data_dir,
-    zellij_tile,
 };
 
 /// Instructions related to server-side application
