mod first_line;
mod second_line;

use std::fmt::{Display, Error, Formatter};
use zellij_tile::{prelude::*, data::Theme};

use first_line::{ctrl_keys, superkey};
use second_line::keybinds;

pub mod colors {
    use ansi_term::Colour::{self, Fixed};
    pub const WHITE: Colour = Fixed(255);
    pub const BLACK: Colour = Fixed(16);
    pub const GREEN: Colour = Fixed(154);
    pub const ORANGE: Colour = Fixed(166);
    pub const GRAY: Colour = Fixed(238);
    pub const BRIGHT_GRAY: Colour = Fixed(245);
    pub const RED: Colour = Fixed(88);
}

// for more of these, copy paste from: https://en.wikipedia.org/wiki/Box-drawing_character
static ARROW_SEPARATOR: &str = "";
static MORE_MSG: &str = " ... ";

#[derive(Default)]
struct State {
    mode_info: ModeInfo,
}

register_tile!(State);

#[derive(Default)]
pub struct LinePart {
    part: String,
    len: usize,
}

impl Display for LinePart {
    fn fmt(&self, f: &mut Formatter) -> Result<(), Error> {
        write!(f, "{}", self.part)
    }
}

impl ZellijTile for State {
    fn load(&mut self) {
        set_selectable(false);
        set_invisible_borders(true);
        set_max_height(2);
        subscribe(&[EventType::ModeUpdate]);
    }

    fn update(&mut self, event: Event) {
        if let Event::ModeUpdate(mode_info) = event {
            self.mode_info = mode_info;
        }
    }

    fn render(&mut self, _rows: usize, cols: usize) {
        let superkey = superkey(self.mode_info.palette);
        let ctrl_keys = ctrl_keys(&self.mode_info, cols - superkey.len);

        let first_line = format!("{}{}", superkey, ctrl_keys);
        let second_line = keybinds(&self.mode_info, cols);

        let first_line_color = match self.mode_info.palette.theme {
            Theme::Light => self.mode_info.palette.black,
            Theme::Dark => self.mode_info.palette.white,
        };
        let second_line_color = match self.mode_info.palette.theme {
            Theme::Light => self.mode_info.palette.bg,
            Theme::Dark => self.mode_info.palette.bg,
        };

        // [48;5;238m is gray background, [0K is so that it fills the rest of the line
<<<<<<< HEAD
        // [48;5;16m is black background, [0K is so that it fills the rest of the line
        println!(
            "{}\x1B[38;2;{};{};{}m\u{1b}[0K",
            first_line,
            first_line_color.0,
            first_line_color.1,
            first_line_color.2
        );
        println!(
            "{}\u{1b}[{};{};{}m\u{1b}[0K",
            second_line,
            second_line_color.0,
            second_line_color.1,
            second_line_color.2
        );
=======
        // [m is background reset, [0K is so that it clears the rest of the line
        println!("{}\u{1b}[48;5;238m\u{1b}[0K", first_line);
        println!("\u{1b}[m{}\u{1b}[0K", second_line);
>>>>>>> 65c75ebb
    }
}<|MERGE_RESOLUTION|>--- conflicted
+++ resolved
@@ -2,7 +2,7 @@
 mod second_line;
 
 use std::fmt::{Display, Error, Formatter};
-use zellij_tile::{prelude::*, data::Theme};
+use zellij_tile::{data::Theme, prelude::*};
 
 use first_line::{ctrl_keys, superkey};
 use second_line::keybinds;
@@ -62,36 +62,15 @@
         let first_line = format!("{}{}", superkey, ctrl_keys);
         let second_line = keybinds(&self.mode_info, cols);
 
-        let first_line_color = match self.mode_info.palette.theme {
-            Theme::Light => self.mode_info.palette.black,
-            Theme::Dark => self.mode_info.palette.white,
-        };
-        let second_line_color = match self.mode_info.palette.theme {
-            Theme::Light => self.mode_info.palette.bg,
-            Theme::Dark => self.mode_info.palette.bg,
-        };
-
         // [48;5;238m is gray background, [0K is so that it fills the rest of the line
-<<<<<<< HEAD
-        // [48;5;16m is black background, [0K is so that it fills the rest of the line
+        // [m is background reset, [0K is so that it clears the rest of the line
         println!(
-            "{}\x1B[38;2;{};{};{}m\u{1b}[0K",
+            "{}\u{1b}[48;2;{};{};{}m\u{1b}[0K",
             first_line,
-            first_line_color.0,
-            first_line_color.1,
-            first_line_color.2
+            self.mode_info.palette.fg.0,
+            self.mode_info.palette.fg.1,
+            self.mode_info.palette.fg.2
         );
-        println!(
-            "{}\u{1b}[{};{};{}m\u{1b}[0K",
-            second_line,
-            second_line_color.0,
-            second_line_color.1,
-            second_line_color.2
-        );
-=======
-        // [m is background reset, [0K is so that it clears the rest of the line
-        println!("{}\u{1b}[48;5;238m\u{1b}[0K", first_line);
         println!("\u{1b}[m{}\u{1b}[0K", second_line);
->>>>>>> 65c75ebb
     }
 }